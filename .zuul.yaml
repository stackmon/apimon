--- conflicted
+++ resolved
@@ -21,14 +21,6 @@
     provides: apimon-container-image
     vars: *apimon_image_vars
 
-<<<<<<< HEAD
-=======
-- job:
-    name: apimon-promote-image
-    parent: otcinfra-promote-image-quay
-    vars: *apimon_image_vars
-
->>>>>>> 1b110a54
 - project:
     merge-mode: squash-merge
     check:
@@ -41,13 +33,5 @@
         - apimon-upload-image
     gate:
       jobs:
-<<<<<<< HEAD
-        - tox-pep8
-        - apimon-upload-image
-=======
         - otc-tox-pep8
-        - apimon-upload-image
-    promote:
-      jobs:
-        - apimon-promote-image
->>>>>>> 1b110a54
+        - apimon-upload-image